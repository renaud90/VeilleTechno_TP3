--- conflicted
+++ resolved
@@ -12,7 +12,6 @@
 
 public class ChatHub : Hub
 {
-<<<<<<< HEAD
     //private readonly IUsersService _usersService;
 
     //public ChatHub(IUsersService usersService)
@@ -20,8 +19,6 @@
     //    _usersService = usersService;
     //}
     
-=======
->>>>>>> e3093156
     public async Task<ConnectionResult> Connect(string userId)
     {
         //var user = await _usersService.GetUserByName(userId) ?? await _usersService.CreateUser(userId);
