--- conflicted
+++ resolved
@@ -9,8 +9,6 @@
 public record ChatUser(string UserId, IEnumerable<string> Friends, DateTime? LastTimeConnected);
 public record ConversationInfo(string UserId, string ConversationId);
 
-<<<<<<< HEAD
-=======
 public static class ChatHubEvents
 {
     public const int ConnectionFailed = 101;
@@ -19,7 +17,6 @@
     public const int JoiningSucceeded = 104;
 }
 
->>>>>>> 1da2560d
 public class ChatHub : Hub
 {
     //private readonly IUsersService _usersService;
@@ -31,16 +28,6 @@
     
     public async Task<Result<ChatUser>> Connect(string userId)
     {
-<<<<<<< HEAD
-        //var user = await _usersService.GetUserByName(userId) ?? await _usersService.CreateUser(userId);
-        //if (user is null) 
-            //return new ConnectionResult(false);
-        
-        //user.LastTimeConnected = DateTime.Now;
-        //await _usersService.UpdateUser(user.Username, user);
-        
-        return new ConnectionResult(true);
-=======
         var user = await _usersService.GetByUsernameAsync(userId) ?? await _usersService.CreateAsync(userId);
 
         if (user is null || user.ConnectionIds.Count > 0)
@@ -66,24 +53,17 @@
             Context.ConnectionId
         );
         return Result.Ok<ChatUser>(user.ToChatUser());
->>>>>>> 1da2560d
     }
 
     public async Task<IEnumerable<ChatUser>> GetAllUsers()
     {
-<<<<<<< HEAD
-        //return (await _usersService.GetAllUsers()).ToChatUsers();
-        return new[] { new ChatUser(UserId: "bobby123", Friends: Array.Empty<string>(), LastTimeConnected: DateTime.Now) };
-=======
         _logger.LogInformation("[{Method}] Getting all users from service.", nameof(GetAllUsers));
         return (await _usersService.GetAllAsync(u => u.ConnectionIds.Count > 0)).ToChatUsers();
->>>>>>> 1da2560d
     }
 
     public async Task<Result<IEnumerable<ChatMessage>>> JoinConversation(ConversationInfo info)
     {
-<<<<<<< HEAD
-=======
+
         if (!ValidateUser(info.UserId))
         {
             _logger.LogWarning(
@@ -96,7 +76,6 @@
             return Result.Fail<IEnumerable<ChatMessage>>($"Joining {info.ConversationId} has failed.");
         }
 
->>>>>>> 1da2560d
         await Groups.AddToGroupAsync(Context.ConnectionId, info.ConversationId);
         await Clients.Group(info.ConversationId).SendAsync("UserJoined", new { info.UserId });
         _logger.LogInformation(
@@ -111,12 +90,9 @@
 
     public async Task<Result> LeaveConversation(ConversationInfo info)
     {
-<<<<<<< HEAD
-=======
         if (!ValidateUser(info.UserId))
             return Result.Fail($"User {info.UserId} cannot leave conversation {info.ConversationId}.");
 
->>>>>>> 1da2560d
         await Groups.RemoveFromGroupAsync(Context.ConnectionId, info.ConversationId);
         await Clients.Group(info.ConversationId).SendAsync("UserLeft", new { info.UserId });
         return Result.Ok();
@@ -124,8 +100,7 @@
 
     public async Task<Result> SendMessage(ChatMessage message)
     {
-<<<<<<< HEAD
-=======
+
         if (!ValidateUser(message.UserId))
         {
             _logger.LogWarning(
@@ -145,16 +120,13 @@
             message.UserId,
             message.ConversationId
         );
->>>>>>> 1da2560d
+
         await Clients.GroupExcept(message.ConversationId, Context.ConnectionId).SendAsync("ReceiveMessage", message);
         return Result.Ok();
     }
 
     public async Task<Result> Disconnect(string userId)
     {
-<<<<<<< HEAD
-        return new ConnectionResult(true);
-=======
         var user = await _usersService.GetByUsernameAsync(userId);
         if (!ValidateUser(user))
         {
@@ -175,6 +147,5 @@
             userId
         );
         return Result.Ok();
->>>>>>> 1da2560d
     }
 }
